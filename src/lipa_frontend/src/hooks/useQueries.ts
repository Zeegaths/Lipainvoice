import { useQuery, useMutation, useQueryClient } from '@tanstack/react-query';
import { useToast } from '../components/ToastContainer';
import { useInternetIdentity } from 'ic-use-internet-identity';
import { createActor, idlFactory } from '../../../declarations/lipa_backend';
import { Actor } from '@icp-sdk/core/agent';
import { CANISTER_IDS } from '../config/canisterConfig';
import { useAgent } from './useAgent';

export function useInvoices() {
  const { showToast } = useToast();
<<<<<<< HEAD
    const { identity } = useInternetIdentity();
    const agent = useAgent();
=======
  const { identity } = useInternetIdentity();
>>>>>>> 74cab03b

  return useQuery<Array<[bigint, any]>, Error>({
    queryKey: ['invoices', identity?.getPrincipal().toString()],
    queryFn: async (): Promise<Array<[bigint, any]>> => {
      if (!identity) {
        showToast({
          title: "Error fetching invoices",
          message: "No authentication found",
          type: "error",
        });
        return [];
      }

      const host = import.meta.env.DFX_NETWORK === 'local' ? 'http://127.0.0.1:4943' : undefined;
      const agent = new HttpAgent({ identity, host });
      if (import.meta.env.DFX_NETWORK === 'local') {
        await agent.fetchRootKey();
      }

      const canisterId = CANISTER_IDS.lipa_backend;
      if (!canisterId) {
        throw new Error('Canister ID for lipa_backend is not set');
      }

      const backendActor = createActor(canisterId, {
        agent,
      });

      try {
        const invoices = await backendActor.listInvoices();
        return Array.isArray(invoices) ? invoices : [];
      } catch (error) {
        showToast({
          title: "Error fetching invoices",
          message: error instanceof Error ? error.message : "Unknown error",
          type: "error",
        });
        console.log(error);
        return [];
      }
    },
    enabled: !!identity,
  });
}

export function useAddInvoice() {
  const { identity } = useInternetIdentity();
<<<<<<< HEAD
  const agent = useAgent();
=======
>>>>>>> 74cab03b
  const { showToast } = useToast();
  const queryClient = useQueryClient();

  return useMutation({
    mutationFn: async ({ id, details, address }: { id: bigint; details: string, address: string }) => {
      if (!identity) {
        console.log("Identity not available");
        console.log(identity);
        throw new Error('Identity not available, will likely fail in the backend.');
      }

      const host = import.meta.env.DFX_NETWORK === 'local' ? 'http://127.0.0.1:4943' : undefined;
      const agent = new HttpAgent({ identity, host });
      if (import.meta.env.DFX_NETWORK === 'local') {
        await agent.fetchRootKey();
      }

      const canisterId = CANISTER_IDS.lipa_backend;
      if (!canisterId) {
        throw new Error('Canister ID for lipa_backend is not set');
      }

      const backendActor = Actor.createActor(idlFactory, {
        agent,
        canisterId
      });

      return backendActor.addInvoice(id, details, [address]);
    },
    onSuccess: () => {
      queryClient.invalidateQueries({
        queryKey: ['invoices', identity?.getPrincipal().toString()]
      });
    },
    onError: (error) => {
      showToast({
        title: "Error adding invoice",
        message: error instanceof Error ? error.message.substring(100) : "Unknown error",
        type: "error",
      });
      console.log(error);
    }
  });
}<|MERGE_RESOLUTION|>--- conflicted
+++ resolved
@@ -2,18 +2,14 @@
 import { useToast } from '../components/ToastContainer';
 import { useInternetIdentity } from 'ic-use-internet-identity';
 import { createActor, idlFactory } from '../../../declarations/lipa_backend';
-import { Actor } from '@icp-sdk/core/agent';
+import { Actor, HttpAgent } from '@icp-sdk/core/agent';
 import { CANISTER_IDS } from '../config/canisterConfig';
 import { useAgent } from './useAgent';
 
 export function useInvoices() {
   const { showToast } = useToast();
-<<<<<<< HEAD
     const { identity } = useInternetIdentity();
     const agent = useAgent();
-=======
-  const { identity } = useInternetIdentity();
->>>>>>> 74cab03b
 
   return useQuery<Array<[bigint, any]>, Error>({
     queryKey: ['invoices', identity?.getPrincipal().toString()],
@@ -61,10 +57,7 @@
 
 export function useAddInvoice() {
   const { identity } = useInternetIdentity();
-<<<<<<< HEAD
   const agent = useAgent();
-=======
->>>>>>> 74cab03b
   const { showToast } = useToast();
   const queryClient = useQueryClient();
 
